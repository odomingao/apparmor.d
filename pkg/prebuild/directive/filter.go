--- conflicted
+++ resolved
@@ -43,17 +43,10 @@
 
 func filter(only bool, opt *Option, profile string) (string, error) {
 	if only && filterRuleForUs(opt) {
-<<<<<<< HEAD
-		return opt.Clean(profile)
+		return opt.Clean(profile), nil
 	}
 	if !only && !filterRuleForUs(opt) {
-		return opt.Clean(profile)
-=======
-		return profile, nil
-	}
-	if !only && !filterRuleForUs(opt) {
-		return profile, nil
->>>>>>> 7f1de362
+		return opt.Clean(profile), nil
 	}
 
 	inline := true
