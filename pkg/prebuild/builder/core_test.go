// apparmor.d - Full set of apparmor profiles
// Copyright (C) 2021-2024 Alexandre Pujol <alexandre@pujol.io>
// SPDX-License-Identifier: GPL-2.0-only

package builder

import (
	"slices"
	"testing"
<<<<<<< HEAD
=======

	"github.com/roddhjav/apparmor.d/pkg/prebuild/cfg"
>>>>>>> 7f1de362
)

func TestBuilder_Apply(t *testing.T) {
	tests := []struct {
		name    string
		b       Builder
		profile string
		want    string
		wantErr bool
	}{
		{
			name: "abi3",
			b:    Builders["abi3"],
			profile: `
			  abi <abi/3.0>,
			  profile test {
			    # userns,
			    # mqueue r type=posix /,
			  }`,
			want: `
			  abi <abi/4.0>,
			  profile test {
			    userns,
			    mqueue r type=posix /,
			  }`,
		},
		{
			name: "complain-1",
			b:    Builders["complain"],
			profile: `
			  @{exec_path} = @{bin}/foo
			  profile foo @{exec_path} {
			    include <abstractions/base>

			    @{exec_path} mr,

				include if exists <local/foo>
			  }`,
			want: `
			  @{exec_path} = @{bin}/foo
			  profile foo @{exec_path} flags=(complain) {
			    include <abstractions/base>

			    @{exec_path} mr,

				include if exists <local/foo>
			  }`,
		},
		{
			name: "complain-2",
			b:    Builders["complain"],
			profile: `
			  @{exec_path} = @{bin}/foo
			  profile foo @{exec_path} flags=(complain) {
			    include <abstractions/base>

			    @{exec_path} mr,

				include if exists <local/foo>
			  }`,
			want: `
			  @{exec_path} = @{bin}/foo
			  profile foo @{exec_path} flags=(complain) {
			    include <abstractions/base>

			    @{exec_path} mr,

				include if exists <local/foo>
			  }`,
		},
		{
			name: "complain-3",
			b:    Builders["complain"],
			profile: `
			  @{exec_path} = @{bin}/foo
			  profile foo @{exec_path} flags=(attach_disconnected) {
			    include <abstractions/base>

			    @{exec_path} mr,

				include if exists <local/foo>
			  }`,
			want: `
			  @{exec_path} = @{bin}/foo
			  profile foo @{exec_path}  flags=(attach_disconnected,complain) {
			    include <abstractions/base>

			    @{exec_path} mr,

				include if exists <local/foo>
			  }`,
		},
		{
			name: "enforce-1",
			b:    Builders["enforce"],
			profile: `
			  @{exec_path} = @{bin}/foo
			  profile foo @{exec_path} {
			    include <abstractions/base>

			    @{exec_path} mr,

				include if exists <local/foo>
			  }`,
			want: `
			  @{exec_path} = @{bin}/foo
			  profile foo @{exec_path} {
			    include <abstractions/base>

			    @{exec_path} mr,

				include if exists <local/foo>
			  }`,
		},
		{
			name: "enforce-2",
			b:    Builders["enforce"],
			profile: `
			  @{exec_path} = @{bin}/foo
			  profile foo @{exec_path} flags=(complain) {
			    include <abstractions/base>

			    @{exec_path} mr,

				include if exists <local/foo>
			  }`,
			want: `
			  @{exec_path} = @{bin}/foo
			  profile foo @{exec_path} {
			    include <abstractions/base>

			    @{exec_path} mr,

				include if exists <local/foo>
			  }`,
		},
		{
			name: "complain-3",
			b:    Builders["enforce"],
			profile: `
			  @{exec_path} = @{bin}/foo
			  profile foo @{exec_path} flags=(attach_disconnected,complain) {
			    include <abstractions/base>

			    @{exec_path} mr,

				include if exists <local/foo>
			  }`,
			want: `
			  @{exec_path} = @{bin}/foo
			  profile foo @{exec_path}  flags=(attach_disconnected) {
			    include <abstractions/base>

			    @{exec_path} mr,

				include if exists <local/foo>
			  }`,
		},
		{
			name: "fsp",
			b:    Builders["fsp"],
			profile: `
			  @{exec_path} = @{bin}/foo
			  profile foo @{exec_path} {
			    include <abstractions/base>

			    @{exec_path} mr,
				@{bin}/* rPUx,
				@{lib}/* rUx,

				include if exists <local/foo>
			  }`,
			want: `
			  @{exec_path} = @{bin}/foo
			  profile foo @{exec_path} {
			    include <abstractions/base>

			    @{exec_path} mr,
				@{bin}/* rPx,
				@{lib}/* rPx,

				include if exists <local/foo>
			  }`,
		},
		{
			name: "userspace-1",
			b:    Builders["userspace"],
			profile: `
			  @{exec_path}  = @{bin}/baloo_file @{lib}/{,kf6/}baloo_file
			  @{exec_path} += @{lib}/@{multiarch}/{,libexec/}baloo_file
			  profile baloo @{exec_path} {
			    include <abstractions/base>

			    @{exec_path} mr,

				include if exists <local/baloo>
			  }`,
			want: `
			  @{exec_path}  = @{bin}/baloo_file @{lib}/{,kf6/}baloo_file
			  @{exec_path} += @{lib}/@{multiarch}/{,libexec/}baloo_file
			  profile baloo /{{,usr/}{,s}bin/baloo_file,{,usr/}lib{,exec,32,64}/{,kf6/}baloo_file,{,usr/}lib{,exec,32,64}/*-linux-gnu*/{,libexec/}baloo_file} {
			    include <abstractions/base>

			    @{exec_path} mr,

				include if exists <local/baloo>
			  }`,
		},
		{
			name: "userspace-2",
			b:    Builders["userspace"],
			profile: `
			  profile foo /usr/bin/foo {
			    include <abstractions/base>

			    /usr/bin/foo mr,

				include if exists <local/foo>
			  }`,
			want: `
			  profile foo /usr/bin/foo {
			    include <abstractions/base>

			    /usr/bin/foo mr,

				include if exists <local/foo>
			  }`,
		},
	}
	for _, tt := range tests {
		t.Run(tt.name, func(t *testing.T) {
			opt := &Option{File: cfg.RootApparmord.Join(tt.name)}
			got, err := tt.b.Apply(opt, tt.profile)
			if (err != nil) != tt.wantErr {
				t.Errorf("Builder.Apply() error = %v, wantErr %v", err, tt.wantErr)
				return
			}
			if got != tt.want {
				t.Errorf("Builder.Apply() = %v, want %v", got, tt.want)
			}
		})
	}
}

func TestRegister(t *testing.T) {
	tests := []struct {
		name        string
		names       []string
		wantSuccess bool
	}{
		{
			name:        "test",
			names:       []string{"complain", "enforce"},
			wantSuccess: true,
		},
	}
	for _, tt := range tests {
		t.Run(tt.name, func(t *testing.T) {
			Register(tt.names...)
			for _, name := range tt.names {
				if got := slices.Contains(Builds, Builders[name]); got != tt.wantSuccess {
					t.Errorf("Register() = %v, want %v", got, tt.wantSuccess)
				}

			}
		})
	}
}<|MERGE_RESOLUTION|>--- conflicted
+++ resolved
@@ -7,11 +7,8 @@
 import (
 	"slices"
 	"testing"
-<<<<<<< HEAD
-=======
 
 	"github.com/roddhjav/apparmor.d/pkg/prebuild/cfg"
->>>>>>> 7f1de362
 )
 
 func TestBuilder_Apply(t *testing.T) {
