--- conflicted
+++ resolved
@@ -21,12 +21,9 @@
 
   /etc/shadow r,
 
-<<<<<<< HEAD
-=======
   # file_inherit
         /dev/pts/@{int} rw,
   owner /dev/tty@{int} rw,
 
->>>>>>> 2e396c11
   include if exists <local/unix-chkpwd>
 }