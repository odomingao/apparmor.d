# apparmor.d - Full set of apparmor profiles
# Copyright (C) 2015-2022 Mikhail Morfikov
# SPDX-License-Identifier: GPL-2.0-only

abi <abi/3.0>,

include <tunables/global>

@{exec_path} = /{usr/,}bin/qbittorrent
profile qbittorrent @{exec_path} {
  include <abstractions/base>
  include <abstractions/consoles>
  include <abstractions/X>
  include <abstractions/gtk>
  include <abstractions/fonts>
  include <abstractions/fontconfig-cache-read>
  include <abstractions/freedesktop.org>
  include <abstractions/user-download-strict>
  include <abstractions/private-files-strict>
  include <abstractions/qt5>
  include <abstractions/qt5-compose-cache-write>
  include <abstractions/qt5-settings-write>
  include <abstractions/dconf-write>
  include <abstractions/ibus>
  include <abstractions/dbus-strict>
  include <abstractions/dbus-session-strict>
  include <abstractions/dbus-accessibility-strict>
  include <abstractions/dbus-network-manager-strict>
  include <abstractions/dbus-gtk>
  include <abstractions/wayland>
  include <abstractions/dri-enumerate>
  include <abstractions/mesa>
  include <abstractions/nameservice-strict>
  include <abstractions/openssl>
  include <abstractions/ssl_certs>

  signal (send) set=(term, kill) peer=qbittorrent//python3,

  network inet dgram,
  network inet6 dgram,
  network inet stream,
  network inet6 stream,
  network netlink dgram,
  network netlink raw,

  dbus (send) bus=session path=/StatusNotifierWatcher
       interface=org.freedesktop.DBus.Introspectable
       member=Introspect
       peer=(name=org.kde.StatusNotifierWatcher),
   
  dbus (send) bus=session path=/StatusNotifierWatcher
       interface=org.freedesktop.DBus.Properties
       member=Get
       peer=(name=org.kde.StatusNotifierWatcher),
   
  dbus (send) bus=session path=/StatusNotifierWatcher
       interface=org.kde.StatusNotifierWatcher
       member=RegisterStatusNotifierItem
       peer=(name=org.kde.StatusNotifierWatcher),
   
  dbus (send) bus=session path=/StatusNotifierItem
       interface=org.kde.StatusNotifierItem
       member={NewToolTip,NewIcon}
       peer=(name=org.freedesktop.DBus),
   
  dbus (receive) bus=session path=/StatusNotifierItem
       interface=org.kde.StatusNotifierItem
       member=Activate
       peer=(name=:*),
   
  dbus (receive) bus=session path=/StatusNotifierItem
       interface=org.freedesktop.DBus.Properties
       member=GetAll
       peer=(name=:*),
   
  dbus (receive) bus=session path=/MenuBar
       interface=org.freedesktop.DBus.Properties
       member=GetAll
       peer=(name=:*),
   
  dbus (send) bus=session path=/MenuBar
       interface=com.canonical.dbusmenu
       member=ItemsPropertiesUpdated
       peer=(name=org.freedesktop.DBus),
   
  dbus (receive) bus=session path=/MenuBar
       interface=com.canonical.dbusmenu
       member={GetLayout,GetGroupProperties,AboutToShow,AboutToShowGroup,EventGroup,Event}
       peer=(name=:*),
   
  dbus (send) bus=session path=/org/freedesktop/DBus
       interface=org.freedesktop.DBus
       member={RequestName,ReleaseName}
       peer=(name=org.freedesktop.DBus),

  dbus (send) bus=accessibility path=/org/a11y/atspi/accessible/root
       interface=org.a11y.atspi.Socket
       member=Embed
       peer=(name=org.a11y.atspi.Registry),

  dbus (receive) bus=accessibility path=/org/a11y/atspi/accessible/root
       interface=org.freedesktop.DBus.Properties
       member=Set
       peer=(name=:*),

  dbus (bind) bus=session
    name=org.kde.StatusNotifierItem-*,

  owner /tmp/dbus-[0-9a-zA-Z]* rw,

  @{exec_path} mr,

  # For "search engine"
  /{usr/,}bin/python3.[0-9]* rCx -> python3,

  # Qbittorrent home dirs
  owner @{user_config_dirs}/qBittorrent/ rw,
  owner @{user_config_dirs}/qBittorrent/** rwkl -> @{user_config_dirs}/qBittorrent/#[0-9]*[0-9],
  owner @{user_share_dirs}/data/ rw,
  owner @{user_share_dirs}/{,data/}qBittorrent/ rw,
  owner @{user_share_dirs}/{,data/}qBittorrent/** rwl -> @{user_share_dirs}/{,data/}qBittorrent/**/#[0-9]*[0-9],
  # Old dir, not recommended to use:
#  deny owner @{user_share_dirs}/data/qBittorrent/ rw,

  # Cache dir
  owner @{user_cache_dirs}/ rw,
  owner @{user_cache_dirs}/#[0-9]*[0-9] rw,
  owner @{user_cache_dirs}/qBittorrent/{,**} rw,

  # To configure Qt5 settings (theme, font, icons, etc.) under DE/WM without Qt integration
  owner @{user_config_dirs}/qt5ct/{,**} r,
  /usr/share/qt5ct/** r,

  # Torrent files
  owner @{user_torrents_dirs}/ r,
  owner @{user_torrents_dirs}/** rw,

  # GeoIP settings
  /usr/share/GeoIP/GeoIP.dat r,

  /dev/disk/by-label/ r,

  /dev/shm/#[0-9]*[0-9] rw,

       owner @{PROC}/@{pids}/fd/ r,
  deny owner @{PROC}/@{pids}/cmdline r,
       owner @{PROC}/@{pids}/mountinfo r,
       owner @{PROC}/@{pids}/mounts r,
       owner @{PROC}/@{pids}/comm r,
  deny       @{PROC}/sys/kernel/random/boot_id r,

  /usr/share/hwdata/pnp.ids r,

  # TMP
  owner /tmp/qtsingleapp-qBitto-* rw,
  owner /tmp/qtsingleapp-qBitto-*-lockfile rwk,
  owner /tmp/.qBittorrent/ rw,
  owner /tmp/.qBittorrent/* rwl -> /tmp/.qBittorrent/*,
  owner /tmp/mozilla_*/*.torrent rw,
  owner /tmp/*.torrent rw,
  # To load/add torrents from the search engine
  owner /tmp/tmp* rw,
  owner /tmp/.*/{,s} rw,

  owner /tmp/xauth-[0-9]*-_[0-9] rw,

  # file_inherit
  owner /dev/tty[0-9]* rw,

<<<<<<< HEAD
  # X-tiny
=======
>>>>>>> 2878fa6a
  owner @{run}/user/@{uid}/ICEauthority r,

  # gnome-tiny
  /usr/share/gvfs/remote-volume-monitors/{,*} r,
  /usr/share/glib-2.0/schemas/gschemas.compiled r,

  # Launch external apps
  /{usr/,}bin/xdg-{open,mime} rCx -> open,

  # Allowed apps to open
  /{usr/,}bin/spacefm         rPx,
  /{usr/,}bin/smplayer        rPx,
  /{usr/,}bin/vlc             rPx,
  /{usr/,}bin/mpv             rPx,
  /{usr/,}bin/geany           rPx,
  /{usr/,}bin/viewnior       rPUx,
  /{usr/,}bin/qpdfview        rPx,
  /{usr/,}bin/ebook-viewer    rPx,
  /{usr/,}lib/firefox/firefox rPx,
  /{usr/,}bin/nautilus        rPx,

  profile open {
    include <abstractions/base>
    include <abstractions/xdg-open>
    include <abstractions/dbus-gtk>

    dbus (send) bus=session path=/org/gnome/{Nautilus,Totem,gedit}
      interface=org.freedesktop.Application
      member=Open
      peer=(name="org.gnome.{Nautilus,Totem,gedit}"),

    /{usr/,}bin/xdg-open mr,

    # Allowed apps to open
    /{usr/,}bin/spacefm         rPx,
    /{usr/,}bin/smplayer        rPx,
    /{usr/,}bin/vlc             rPx,
    /{usr/,}bin/mpv             rPx,
    /{usr/,}bin/geany           rPx,
    /{usr/,}bin/viewnior       rPUx,
    /{usr/,}bin/qpdfview        rPx,
    /{usr/,}bin/ebook-viewer    rPx,
    /{usr/,}lib/firefox/firefox rPx,
    /{usr/,}bin/engrampa        rPx,

    /{usr/,}bin/{ba,da,}sh        rix,
    /{usr/,}bin/{g,m,}awk         rix,
    /{usr/,}bin/readlink          rix,
    /{usr/,}bin/basename          rix,
    /{usr/,}bin/xfce4-mime-helper rix,

    owner @{HOME}/ r,

    owner @{run}/user/@{uid}/ r,

    # file_inherit
    owner @{MOUNTS}/torrent/** r,
    owner @{MOUNTS}/torrent/**.[0-9a-f]*.parts rw,
    owner "@{MOUNTS}/torrent/**.!qB" rw,

    owner @{HOME}/.xsession-errors w,

    include if exists <local/qbittorrent_open>
  }

  profile python3 {
    include <abstractions/base>
    include <abstractions/python>
    include <abstractions/openssl>
    include <abstractions/ssl_certs>
    include <abstractions/nameservice-strict>

    signal (receive) set=(term, kill) peer=qbittorrent,

    network inet dgram,
    network inet6 dgram,
    network inet stream,
    network inet6 stream,
    network netlink raw,

    /{usr/,}bin/python3.[0-9]* r,

    owner @{user_share_dirs}/{,data/}qBittorrent/nova[0-9]/{,**} rw,

    # Used while searching for torrents
    owner /dev/shm/sem.mp-* rwl -> /dev/shm/[0-9]*[0-9],
    owner /dev/shm/* rw,

    # To load/add torrents from the search engine
    owner /tmp/[0-9]*[0-9] rw,
    owner /tmp/tmp* rw,

    # file_inherit
    owner @{MOUNTS}/torrent/** r,
    deny /dev/dri/card[0-9]* rw,

    include if exists <local/qbittorrent_python3>
  }

  include if exists <local/qbittorrent>
}<|MERGE_RESOLUTION|>--- conflicted
+++ resolved
@@ -167,10 +167,7 @@
   # file_inherit
   owner /dev/tty[0-9]* rw,
 
-<<<<<<< HEAD
   # X-tiny
-=======
->>>>>>> 2878fa6a
   owner @{run}/user/@{uid}/ICEauthority r,
 
   # gnome-tiny
