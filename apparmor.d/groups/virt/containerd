# apparmor.d - Full set of apparmor profiles
# Copyright (C) 2021 Alexandre Pujol <alexandre@pujol.io>
# SPDX-License-Identifier: GPL-2.0-only

abi <abi/3.0>,

include <tunables/global>

@{exec_path} = /{usr/,}bin/containerd
profile containerd @{exec_path} flags=(attach_disconnected) {
  include <abstractions/base>
<<<<<<< HEAD
  include <abstractions/ssl_certs>
  include <abstractions/nameservice-strict>
=======
  include <abstractions/disks-read>
  include <abstractions/devices-usb>
>>>>>>> d10f2c07

  capability chown,
  capability dac_read_search,
  capability net_admin,
  capability sys_admin,

  mount fstype=tmpfs options in (rw, nosuid, nodev, noexec) -> @{run}/containerd/io.containerd.grpc.v1.cri/sandboxes/[0-9a-f]*/shm/,
  mount fstype=zfs -> /var/lib/containerd/tmpmounts/containerd-mount[0-9]*/,

  umount /var/lib/containerd/tmpmounts/containerd-mount[0-9]*/,

<<<<<<< HEAD
  # Pulling container images
  network inet,
  network inet6,

  @{exec_path} mr,
=======
  signal (receive) set=term peer=dockerd,
>>>>>>> d10f2c07

  @{exec_path}                        mr,
  /{usr/,}bin/containerd-shim-runc-v2 rPUx,
  /{usr/,}bin/kmod                    rPx,
  /{usr/,}bin/unpigz                  rPUx,
  /{usr/,}{local/,}{s,}bin/zfs        rPx,

  /etc/cni/              rw,
  /etc/cni/{,**}         r,
  /etc/cni/net.d/        rw,
  /etc/containerd/*.toml r,

  /opt/cni/bin/loopback  rPx,
  /opt/cni/bin/portmap   rPx,
  /opt/cni/bin/bandwidth rPx,
  /opt/cni/bin/calico    rPx,

  /var/log/pods/**/[0-9]*.log w,
  @{run}/calico/ w,

  @{run}/netns/ w,
  @{run}/netns/cni-@{uuid} rw,
  /var/lib/cni/results/cni-loopback-@{uuid}-lo l,
  @{PROC}/@{pid}/task/@{tid}/ns/net rw,

  /var/lib/containerd/{,**} rwk,
  /var/lib/containerd/tmpmounts/containerd-mount[0-9]*/lib{64,}/** l,
  /var/lib/docker/containerd/{,**} rwk,
  /opt/containerd/{,**} rw,

  @{run}/systemd/notify          w,
  @{run}/containerd/{,**}        rwk,
  @{run}/docker/containerd/{,**} rwk,

  @{sys}/kernel/mm/transparent_hugepage/hpage_pmd_size r,

  owner @{PROC}/@{pids}/uid_map        r,
  owner @{PROC}/@{pids}/mountinfo      r,
        @{PROC}/sys/net/core/somaxconn r,
  
  # AppArmor within containers
  @{sys}/kernel/security/apparmor/profiles r,
  @{sys}/module/apparmor/parameters/enabled r,
  /tmp/cri-containerd.apparmor.d[0-9]* rwl,
  /{usr/,}{s,}bin/apparmor_parser  rPx,

  deny /dev/bsg/            r,
  deny /dev/bus/            r,
  deny /dev/bus/usb/        r,
  deny /dev/bus/usb/[0-9]*/ r,
  deny /dev/char/           r,
  deny /dev/cpu/            r,
  deny /dev/cpu/[0-9]*/     r,
  deny /dev/dma_heap/       r,
  deny /dev/dri/            r,
  deny /dev/dri/by-path/    r,
  deny /dev/hugepages/      r,
  deny /dev/input/          r,
  deny /dev/input/by-id/    r,
  deny /dev/input/by-path/  r,
  deny /dev/net/            r,
  deny /dev/snd/            r,
  deny /dev/snd/by-path/    r,
  deny /dev/vfio/           r,

  include if exists <local/containerd>
}<|MERGE_RESOLUTION|>--- conflicted
+++ resolved
@@ -9,33 +9,27 @@
 @{exec_path} = /{usr/,}bin/containerd
 profile containerd @{exec_path} flags=(attach_disconnected) {
   include <abstractions/base>
-<<<<<<< HEAD
   include <abstractions/ssl_certs>
   include <abstractions/nameservice-strict>
-=======
   include <abstractions/disks-read>
   include <abstractions/devices-usb>
->>>>>>> d10f2c07
 
   capability chown,
   capability dac_read_search,
   capability net_admin,
   capability sys_admin,
 
+  network inet dgram,
+  network inet6 dgram,
+  network inet stream,
+  network inet6 stream,
+
   mount fstype=tmpfs options in (rw, nosuid, nodev, noexec) -> @{run}/containerd/io.containerd.grpc.v1.cri/sandboxes/[0-9a-f]*/shm/,
   mount fstype=zfs -> /var/lib/containerd/tmpmounts/containerd-mount[0-9]*/,
 
   umount /var/lib/containerd/tmpmounts/containerd-mount[0-9]*/,
 
-<<<<<<< HEAD
-  # Pulling container images
-  network inet,
-  network inet6,
-
-  @{exec_path} mr,
-=======
   signal (receive) set=term peer=dockerd,
->>>>>>> d10f2c07
 
   @{exec_path}                        mr,
   /{usr/,}bin/containerd-shim-runc-v2 rPUx,
