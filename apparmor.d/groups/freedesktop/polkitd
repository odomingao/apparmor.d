--- conflicted
+++ resolved
@@ -22,7 +22,6 @@
 
   ptrace (read),
 
-<<<<<<< HEAD
   dbus (send) bus=system path=/org/freedesktop/DBus
        interface=org.freedesktop.DBus
        member={GetConnectionUnixProcessID,GetConnectionUnixUser,RequestName}
@@ -47,16 +46,6 @@
        peer=(name=:*),
 
   dbus (bind) bus=system
-=======
-  dbus (send,receive) bus=system path=/org/freedesktop/PolicyKit[0-9]/*
-       interface=org.freedesktop.{DBus.Introspectable,DBus.Properties,PolicyKit[0-9].*},
-
-  dbus send bus=system path=/org/freedesktop/DBus
-       interface=org.freedesktop.DBus
-       member={GetConnectionUnixUser,GetConnectionUnixProcessID,RequestName},
-
-  dbus bind bus=system 
->>>>>>> a2fa2421
        name=org.freedesktop.PolicyKit[0-9],
 
   @{exec_path} mr,
